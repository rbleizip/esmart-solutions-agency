{
<<<<<<< HEAD
  "home": "Home",
  "aiCreator": "AI Creator",
  "achievements": "Achievements",
  "blog": "Blog",
  "blogPage1": "Blog Page 1",
  "products": "Products",
  "AboutUs": "About Us",
  "Process": "Process",
  "AboutUs": {
=======
        "home": "Home",
        "achievements": "Achievements",
        "blog": "Blog",
        "blogPage1": "Blog Page 1",
        "products": "Products",
        "AboutUs": "About Us",
        "Process": "Process",
        "signIn": "Sign In",
        "AboutUs": {
>>>>>>> 3d4c19ca
    "title": "About Us",
    "description1": "ESmart Solutions focuses on helping businesses enhance their ability to reach and promote their products to potential customers.",
    "description2": "With the motto Respect - Efficiency - Professionalism, our partners will be regularly updated with information, care, and ensured rights from the smallest terms.",
    "description3": "Our E-Boost product offers businesses the opportunity to not only expand and optimize their business activities but also enhance their brand and contribute to the development of a sustainable business ecosystem."
  },
  "blogPost": {
    "mainPost": {
      "title": "ECO TOUCH - A NEW JOURNEY OF VIET STRAW TO GO GLOBAL",
      "excerpt": "Joining forces with EcoSmart Solutions, ECO Touch embarks on an exhilarating journey alongside VietStraw...",
      "fullText": "Joining forces with EcoSmart Solutions, ECO Touch embarks on an exhilarating journey alongside VietStraw. As we embark on this exhilarating journey, ECO Touch and EcoSmart Solutions are poised to revolutionize the landscape of sustainable practices. Our partnership is built on a foundation of mutual respect and a commitment to advancing environmental solutions. With EcoSmart Solutions' expertise in cutting-edge green technologies and ECO Touch's pioneering approach to eco-friendly products, we are set to make a significant impact."
    },
    "readMore": "Read More",
    "readLess": "Read Less",
    "morePosts": "More Posts"
  },
  "contactUs": {
    "title": "Contact Us",
    "general": {
      "title": "Account & Payments",
      "description": "Email the Esmart team directly if you have any questions.",
      "form": {
        "name": "Name",
        "email": "Email Address",
        "option": "General Inquiry",
        "submit": "Submit"
      }
    },
    "support": {
      "title": "Technical Support",
      "description": "If you need help, customers can chat directly with the Esmart Solutions support team!",
      "button": "Chat with Support Team"
    }
  },

  "process": {
    "title": "Our Process",
    "closeButton": "Close",
    "steps": {
      "0": {
        "title": "Step 1: Consultation and Planning",
        "subs": {
          "0": "Market analysis - target customers.",
          "1": "Building customer insight.",
          "2": "Planning implementation monthly with clear objectives."
        }
      },
      "1": {
        "title": "Step 2: Contract Signing",
        "subs": {
          "0": "Sign a contract with an appropriate service package, ensuring transparent and clear terms."
        }
      },
      "2": {
        "title": "Step 3: Fanpage Management",
        "subs": {
          "0": "Create a group for discussion and work supervision.",
          "1": "Monthly content planning, customer approval.",
          "2": "Design images, produce videos, and launch ad campaigns."
        }
      },
      "3": {
        "title": "Step 4: Reporting and Evaluation",
        "subs": {
          "0": "Monthly result reporting, making necessary adjustments.",
          "1": "Collect customer feedback, support customers during usage."
        }
      }
    }
  },

  "process": {
    "title": "Our Process",
    "steps": [
      {
        "title": "Step 1: Consultation and Planning",
        "subsSteps": [
          { "title": "Market analysis - target customers." },
          { "title": "Build customer insight" },
          { "title": "Plan implementation monthly, with clear goals." }
        ]
      },
      {
        "title": "Step 2: Contract Signing",
        "subsSteps": [
          {
            "title": "Sign the contract with the appropriate service package, ensuring all terms are transparent and clear."
          }
        ]
      },
      {
        "title": "Step 3: Service Implementation",
        "subsSteps": [
          { "title": "Create a team for communication and work supervision." },
          {
            "title": "Develop monthly content plans, present to customers for approval."
          },
          {
            "title": "Design images, produce videos, and implement advertising campaigns."
          }
        ]
      },
      {
        "title": "Step 4: Reporting and Evaluation",
        "subsSteps": [
          {
            "title": "Report results at the end of the month, make necessary adjustments."
          },
          {
            "title": "Collect customer feedback, support customers during use."
          }
        ]
      }
    ],
    "modal": {
      "close": "Close"
    }
  },
  "features": {
    "title": "Achievements",
    "achievements": [
      {
        "title": "Human Resources",
        "description": "20+"
      },
      {
        "title": "Publications",
        "description": "5000+"
      },
      {
        "title": "Regions",
        "description": "10+"
      },
      {
        "title": "Reach",
        "description": "1000000+"
      }
    ],
    "feature1": {
      "title": "Team",
      "description": "ESmart Solutions' media publications have reached up to 1,000,000+."
    },
    "feature2": {
      "title": "Investment",
      "description": "Esmart Solution has secured funding and strategic collaboration from the Macalester Entrepreneurship and Innovation Fund based in Saint Paul, Minnesota."
    }
  },
  "footer": {
    "brand": "ESmart Solutions",
    "description": "Effective - Respectful - Professional.",
    "subscribe": {
      "label": "Subscribe to Us",
      "placeholder": "Enter your email",
      "submit": "Subscribe"
    },
    "links": {
      "home": "Home",
      "aboutUs": "About Us",
      "process": "Products",
      "contact": "Contact",
      "socialProof": "Achievements",
      "blog": "Blog"
    }
  },
  "hero": {
    "title": "ESmart Solutions Agency",
    "description": "ESmart Solutions Agency is a professional partner and companion for Vietnamese businesses on the journey to build and develop reputable and quality brands.",
    "buttons": {
      "join": "Join Us",
      "contact": "Contact Us"
    }
  },

  "feats": {
    "sectionTitle": "Website Development",
    "mainTitle": "Experience the Special Features with Esmart",
    "items": {
      "0": "Elementor Page Builder",
      "1": "Built-in Woocommerce",
      "2": "WPML Multilingual Support",
      "3": "Video Documentation",
      "4": "Unlimited Color Options"
    }
  },

  "socialProof": {
    "mediaTitle": "Social Media",
    "testimonialsTitle": "What our customers say about us",
    "toolkitTitle": "ESmart Solutions - Optimal Support Services",
    "facebook": "Over 1,000,000 Facebook reach",
    "instagram": "Engaging content on Instagram",
    "linkedin": "Professional connections on LinkedIn",
    "tiktok": "Create trending content on TikTok",
    "whatsapp": "Connect with us through WhatsApp",
    "snapchat": "See what we are doing through SnapChat",
    "testimonial1": {
      "name": "Le Khanh Linh - Comprehensive Partner",
      "title": "Founder of Green Fashion Brand My",
      "text": "I agreed to choose a comprehensive multi-channel communication support product at the first meeting. The ESmart Solutions team, although young, has a very professional and clear process and working method. In addition, ESmart's product is meaningful and affordable."
    },
    "testimonial2": {
      "name": "Ta Viet Dung",
      "title": "Comprehensive Partner",
      "text": "Initially, our goal was to export products to the US and Europe, with little focus on media channels in Vietnam. However, after reviewing the partnership profile with ESmart Solutions, we decided to cooperate due to the clarity in the communication plan and reasonable prices. Through E-Boost, we aim to bring VietStraw straws to restaurants in Europe and North America."
    },
    "testimonial3": {
      "name": "Nguyen Thu Huyen",
      "title": "CEO of Mimi Organic Fashion",
      "text": "Mimi - A global organic textile certified (GOTS) fashion company - chose to partner comprehensively with ESmart Solutions, using all services from multi-channel communication, e-commerce, information technology, ..."
    },
    "testimonial4": {
      "name": "Dr. My",
      "title": "CEO - KinderHealth",
      "text": "ESmart Solutions is a young, dynamic partner that adds value to Kinderhealth. Collaborating with ESmart in managing and developing the Facebook page, we are satisfied with the results the team has brought."
    },
    "testimonial5": {
      "name": "Phan Minh Tuan",
      "title": "Marketing Director at FTech Technology Company",
      "text": "We were very impressed with the way ESmart Solutions approached and solved our communication problems. The professional and dedicated team, along with creativity in communication solutions, helped us increase advertising effectiveness and expand the market. ESmart is truly a reliable partner in our brand development journey."
    },
    "testimonial6": {
      "name": "Ha Anh Thu",
      "title": "Founder and CEO of Tinh Te Café",
      "text": "When we started working with ESmart Solutions, we wanted to create a unique and outstanding brand image for Tinh Te Café. The ESmart team exceeded our expectations with creative ideas and effective communication solutions. They not only helped enhance brand recognition but also strengthened connections with target customers. We are very pleased with the results achieved."
    },
    "toolkit": {
      "item1": {
        "title": "Omnichannel Digital Marketing Management Solutions",
        "description": "Esmart Solutions provides omnichannel digital marketing management solutions across platforms like Facebook, Instagram, Website, TikTok, E-commerce, ..."
      },
      "item2": {
        "title": "Integrated Marketing Plan Development",
        "description": "We support you in developing an integrated marketing plan, deploying across channels based on the customer journey to increase conversion rates."
      },
      "item3": {
        "title": "Omnichannel Support and Social Media Management",
        "description": "Esmart Solutions helps you effectively manage social media and digital marketing channels, creating the best customer experience."
      },
      "item4": {
        "title": "Built on 2 Years of Experience",
        "description": "Esmart Solutions is built on a foundation in the field of advertising and omnichannel digital marketing management."
      }
    }
  },
  "creatorAI": {
    "dashboard": {
      "title": "Dashboard",
      "noProjects": "No projects found. Click \"Create New Content\" to get started.",
      "loading": "Loading projects...",
      "inProgress": "In Progress",
      "finished": "Finished",
      "noDescription": "No description",
      "deleteConfirm": "Are you sure you want to delete this project?",
      "deleteSuccess": "Project deleted successfully",
      "deleteFailed": "Failed to delete project",
      "deleteError": "An error occurred while deleting the project",
      "backToHome": "Back to Home",
      "createNew": "Create New Content"
    },
    "requirements": {
      "title": "Content Requirements",
      "projectTitle": "Project Title",
      "projectDescription": "Project Description",
      "contentType": "Content Type",
      "topic": "Content Topic",
      "keywords": "Target Keywords",
      "tone": "Content Tone",
      "blog": "Blog Post",
      "article": "Article",
      "productDescription": "Product Description",
      "socialMedia": "Social Media Post",
      "emailNewsletter": "Email Newsletter",
      "professional": "Professional",
      "casual": "Casual",
      "formal": "Formal",
      "friendly": "Friendly",
      "persuasive": "Persuasive",
      "optimistic": "Optimistic",
      "keywordsTip": "Enter keywords separated by commas",
      "previous": "Previous",
      "next": "Next",
      "analyzing": "Analyzing...",
      "requiredFields": "Please fill in all required fields"
    },
    "editor": {
      "title": "Content Editor",
      "readabilityScore": "Readability Score",
      "contentLength": "Content Length",
      "words": "words",
      "save": "Save",
      "saveSuccess": "Content saved successfully!",
      "saving": "Saving...",
      "previous": "Previous",
      "next": "Next",
      "seoAnalyzing": "Analyzing SEO metrics...",
      "keywordsTitle": "Suggested Keywords",
      "backToDashboard": "Back to Dashboard"
    },
    "image": {
      "title": "Generate AI Image",
      "styleTitle": "Choose Style",
      "promptTitle": "Image Description",
      "generateButton": "Generate Image",
      "regenerateButton": "Regenerate Image",
      "generating": "Generating image...",
      "previous": "Previous",
      "next": "Next",
      "saveImage": "Save Image",
      "generatePrompt": "Generate prompt",
      "generatingPrompt": "Generating prompt...",
      "promptGeneratedSuccess": "Prompt generated successfully!",
      "promptGeneratedError": "Error generating prompt",
      "generationMethod": "Generation Method",
      "fromTopic": "From Topic",
      "customPrompt": "Custom Prompt",
      "customPromptLabel": "Custom Prompt",
      "promptPlaceholder": "Describe the image you want to generate...",
      "styles": {
        "realistic": "Realistic",
        "threeD": "3D",
        "minimalist": "Minimalist",
        "watercolor": "Watercolor",
        "flatVector": "Flat Vector"
      }
    },
    "final": {
      "title": "Final Result",
      "editImage": "Edit Image",
      "generateImage": "Generate Image",
      "createNew": "Create New Content",
      "backToDashboard": "Back to Dashboard",
      "export": "Export",
      "share": "Share",
      "downloadPDF": "Download PDF",
      "contentSection": "Content",
      "imageSection": "Image",
      "projectDetails": "Project Details",
      "exportSuccess": "Content exported successfully!",
      "shareSuccess": "Content shared successfully!",
      "downloadStart": "Your download will start shortly..."
    },
    "common": {
      "loading": "Loading content data...",
      "error": "Error loading data",
      "returnToDashboard": "Return to Dashboard"
    }
  }
}<|MERGE_RESOLUTION|>--- conflicted
+++ resolved
@@ -1,5 +1,4 @@
 {
-<<<<<<< HEAD
   "home": "Home",
   "aiCreator": "AI Creator",
   "achievements": "Achievements",
@@ -8,18 +7,9 @@
   "products": "Products",
   "AboutUs": "About Us",
   "Process": "Process",
+  "signIn": "Sign In",
+  "Assessment": "Assessment",
   "AboutUs": {
-=======
-        "home": "Home",
-        "achievements": "Achievements",
-        "blog": "Blog",
-        "blogPage1": "Blog Page 1",
-        "products": "Products",
-        "AboutUs": "About Us",
-        "Process": "Process",
-        "signIn": "Sign In",
-        "AboutUs": {
->>>>>>> 3d4c19ca
     "title": "About Us",
     "description1": "ESmart Solutions focuses on helping businesses enhance their ability to reach and promote their products to potential customers.",
     "description2": "With the motto Respect - Efficiency - Professionalism, our partners will be regularly updated with information, care, and ensured rights from the smallest terms.",
@@ -264,19 +254,32 @@
     }
   },
   "creatorAI": {
+    "common": {
+      "loading": "Loading...",
+      "returnToDashboard": "Return to Dashboard",
+      "back": "Back",
+      "next": "Next",
+      "done": "Done",
+      "save": "Save",
+      "cancel": "Cancel",
+      "delete": "Delete",
+      "edit": "Edit",
+      "create": "Create",
+      "view": "View",
+      "update": "Update",
+      "download": "Download",
+      "share": "Share",
+      "copy": "Copy"
+    },
     "dashboard": {
-      "title": "Dashboard",
-      "noProjects": "No projects found. Click \"Create New Content\" to get started.",
-      "loading": "Loading projects...",
-      "inProgress": "In Progress",
-      "finished": "Finished",
-      "noDescription": "No description",
-      "deleteConfirm": "Are you sure you want to delete this project?",
-      "deleteSuccess": "Project deleted successfully",
-      "deleteFailed": "Failed to delete project",
-      "deleteError": "An error occurred while deleting the project",
-      "backToHome": "Back to Home",
-      "createNew": "Create New Content"
+      "title": "Welcome to Esmart Creator AI",
+      "subtitle": "Create amazing content with AI",
+      "createNew": "Create New Content",
+      "recentProjects": "Recent Projects",
+      "viewAll": "View All",
+      "savedContent": "Saved Content",
+      "noProjects": "You don't have any projects yet",
+      "getStarted": "Get Started"
     },
     "requirements": {
       "title": "Content Requirements",
@@ -359,11 +362,6 @@
       "exportSuccess": "Content exported successfully!",
       "shareSuccess": "Content shared successfully!",
       "downloadStart": "Your download will start shortly..."
-    },
-    "common": {
-      "loading": "Loading content data...",
-      "error": "Error loading data",
-      "returnToDashboard": "Return to Dashboard"
     }
   }
 }