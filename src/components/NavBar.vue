--- conflicted
+++ resolved
@@ -24,36 +24,10 @@
           <router-link to="/detailed-blog-1" @click="toggleMenu"> Blog </router-link>
         </li>
         <li>
-<<<<<<< HEAD
-          <router-link to="#project" @click="toggleMenu">{{ $t("products") }} </router-link>
-=======
           <router-link to="/#project" @click="toggleMenu">{{ $t("products") }}</router-link>
->>>>>>> d0b64ebf
-        </li>
-        <li class="dropdown">
+        </li>
+        <li>
           <router-link to="/#about-us" @click="toggleMenu">{{ $t("AboutUs.title") }}</router-link>
-          <ul class="dropdown-menu">
-            <li>
-              <router-link to="/#intro" @click="toggleMenu">{{ $t("home") }}</router-link>
-            </li>
-            <li>
-              <router-link to="/#social-proof" @click="toggleMenu">{{
-                $t("achievements")
-              }}</router-link>
-            </li>
-            <li>
-              <router-link to="/#process" @click="toggleMenu">{{ $t("Process") }}</router-link>
-            </li>
-            <li>
-              <router-link to="/#blog" @click="toggleMenu">{{ $t("blog") }}</router-link>
-            </li>
-            <li>
-              <router-link to="/#project" @click="toggleMenu">{{ $t("products") }}</router-link>
-            </li>
-            <li>
-              <router-link to="/contact" @click="toggleMenu">{{ $t("contactUs.title") }}</router-link>
-            </li>
-          </ul>
         </li>
         <!-- Moved language switcher and sign-in into the toggle menu -->
         <li class="language-switcher-item">
