--- conflicted
+++ resolved
@@ -94,47 +94,16 @@
       return ["SignIn", "SignUp"].includes(this.$route.name);
     },
     shouldShowRouterView() {
-<<<<<<< HEAD
-      return this.isAuthPage || this.isDetailedBlogPage || this.$route.name === "ContactUs";
-=======
-      return this.isAuthPage || this.isDetailedBlogPage || this.isCreatorAIPage;
->>>>>>> 58692cbe
+      return this.isAuthPage || this.isDetailedBlogPage || this.isCreatorAIPage || this.$route.name === 'ContactUs';
     },
     isCreatorAIPage() {
       return this.$route.name === "EsmartCreatorAI";
     },
     shouldShowMainContent() {
-<<<<<<< HEAD
-      return !this.isAuthPage && !this.isDetailedBlogPage && this.$route.name !== "ContactUs";
-    },
-  },
-  mounted() {
-    window.addEventListener("scroll", this.handleScroll);
-    console.log("Scroll event listener added"); // Debug log
-    this.handleScroll(); // Call initially to check state
-  },
-  beforeUnmount() {
-    window.removeEventListener("scroll", this.handleScroll);
-    console.log("Scroll event listener removed"); // Debug log
-  },
-  methods: {
-    handleScroll() {
-      const scrollY = window.scrollY;
-      console.log("Scroll position:", scrollY); // Debug log
-      this.showBackToTop = scrollY > 300;
-      console.log("showBackToTop:", this.showBackToTop); // Debug log
-    },
-    scrollToTop() {
-      window.scrollTo({
-        top: 0,
-        behavior: "smooth",
-      });
-=======
       return (
         this.isHomePage ||
         (!this.isAuthPage && !this.isDetailedBlogPage && !this.isCreatorAIPage)
       );
->>>>>>> 58692cbe
     },
   },
 };
