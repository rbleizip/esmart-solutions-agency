<template>
  <section class="social-proof-testimonials">
    <h2>{{ $t("socialProof.mediaTitle") }}</h2>
    <div class="scroller" data-speed="fast">
      <div class="socials scroller__inner">
        <a
          v-for="social in socialMedia"
          :key="social.name"
          :href="social.link"
          target="_blank"
          class="social-item"
        >
          <img :src="getImageUrl(social.icon)" :alt="social.name" />
          <p class="description">
            {{ $t("socialProof." + social.name.toLowerCase()) }}
          </p>
        </a>
      </div>
    </div>

    <h2>{{ $t("socialProof.testimonialsTitle") }}</h2>
    <div class="testimonials-container">
      <div class="testimonials-track" :style="{ transform: `translateX(-${translateX}px)` }">
        <!-- First set of testimonials -->
        <div
          class="testimonial-card"
          v-for="(testimonial, index) in testimonials"
          :key="'first-' + index"
        >
          <img
            :src="getImageUrl(testimonial.image)"
            :alt="testimonial.name"
            class="avatar"
          />
          <h3>{{ $t("socialProof.testimonial" + (index + 1) + ".name") }}</h3>
          <h4>{{ $t("socialProof.testimonial" + (index + 1) + ".title") }}</h4>
          <div class="stars">
            <i class="fas fa-star" v-for="n in 5" :key="n"></i>
          </div>
          <p class="testimonial-text">
            {{ $t("socialProof.testimonial" + (index + 1) + ".text") }}
          </p>
        </div>
        <!-- Second set of testimonials for seamless looping -->
        <div
          class="testimonial-card"
          v-for="(testimonial, index) in testimonials"
          :key="'second-' + index"
        >
          <img
            :src="getImageUrl(testimonial.image)"
            :alt="testimonial.name"
            class="avatar"
          />
          <h3>{{ $t("socialProof.testimonial" + (index + 1) + ".name") }}</h3>
          <h4>{{ $t("socialProof.testimonial" + (index + 1) + ".title") }}</h4>
          <div class="stars">
            <i class="fas fa-star" v-for="n in 5" :key="n"></i>
          </div>
          <p class="testimonial-text">
            {{ $t("socialProof.testimonial" + (index + 1) + ".text") }}
          </p>
        </div>
      </div>
    </div>

    <h2>{{ $t("socialProof.toolkitTitle") }}</h2>
    <div class="toolkit animate-slideIn">
      <div
        class="toolkit-item animate-float"
        v-for="(item, index) in toolkit"
        :key="index"
        @click="openModal(item)"
      >
        <i :class="item.icon"></i>
        <h3>{{ $t("socialProof.toolkit.item" + (index + 1) + ".title") }}</h3>
        <p>
          {{ $t("socialProof.toolkit.item" + (index + 1) + ".description") }}
        </p>
      </div>
    </div>

    <v-dialog v-model="isModalOpen" max-width="500px">
      <v-card>
        <v-card-title class="headline">{{ selectedItem.title }}</v-card-title>
        <v-card-text>
          <p>{{ selectedItem.description }}</p>
        </v-card-text>
        <v-card-actions>
          <v-spacer></v-spacer>
          <v-btn color="blue darken-1" text @click="isModalOpen = false"
            >Close</v-btn
          >
        </v-card-actions>
      </v-card>
    </v-dialog>
  </section>
</template>

<script>
export default {
  name: "SocialProofTestimonials",
  data() {
    return {
      isModalOpen: false,
      selectedItem: {},
      translateX: 0, // For sliding the testimonials track
      slideInterval: null, // For automatic sliding
      socialMedia: [
        {
          name: "Facebook",
          icon: "facebook.png",
          link: "https://www.facebook.com",
        },
        {
          name: "Instagram",
          icon: "instagram.png",
          link: "https://www.instagram.com",
        },
        {
          name: "LinkedIn",
          icon: "linkedin.png",
          link: "https://www.linkedin.com",
        },
        {
          name: "TikTok",
          icon: "tiktok.png",
          link: "https://www.tiktok.com",
        },
        {
          name: "SnapChat",
          icon: "snapchat.png",
          link: "https://www.snapchat.com/",
        },
        {
          name: "WhatsApp",
          icon: "whatsapp.png",
          link: "https://www.whatsapp.com/",
        },
      ],
      testimonials: [
        { image: "testimonial1.jpg" },
        { image: "testimonial2.jpg" },
        { image: "testimonial3.jpg" },
        { image: "testimonial4.jpg" },
        { image: "testimonial5.jpg" },
        { image: "testimonial6.jpg" },
      ],
      toolkit: [
        { icon: "fas fa-palette" },
        { icon: "fas fa-tags" },
        { icon: "fas fa-heart" },
        { icon: "fas fa-cogs" },
      ],
    };
  },
  computed: {
    trackWidth() {
      // Calculate the total width of the first set of testimonials
      return this.testimonials.length * 320; // 320px is the width of each card (300px + 20px margin)
    },
  },
  methods: {
    getImageUrl(image) {
      return require(`@/assets/${image}`);
    },
    openModal(item) {
      this.selectedItem = item;
      this.isModalOpen = true;
    },
    startAutoSlide() {
      this.slideInterval = setInterval(() => {
        this.translateX += 1; // Move 1px to the left per frame
        if (this.translateX >= this.trackWidth) {
          this.translateX = 0; // Reset to the beginning for seamless looping
        }
      }, 16); // ~60fps (1000ms / 60 ≈ 16ms)
    },
  },
  mounted() {
    const observer = new IntersectionObserver((entries) => {
      entries.forEach((entry) => {
        if (entry.isIntersecting) {
          entry.target.classList.add("animate");
        }
      });
    });
    document
      .querySelectorAll(".animate-slideIn, .animate-fadeIn")
      .forEach((el) => {
        observer.observe(el);
      });

<<<<<<< HEAD
    // Start the auto-slide for testimonials
    this.startAutoSlide();
  },
  beforeUnmount() {
    // Clear the interval when the component is unmounted
    if (this.slideInterval) {
      clearInterval(this.slideInterval);
=======
    const scroller = document.querySelectorAll(".scroller");
    if (!window.matchMedia("(prefers-reduced-motion: reduce)").matches) {
      addAnimation();
    }

    function addAnimation() {
      scroller.forEach((scroller) => {
        scroller.setAttribute("data-animated", true);
        const scrollerInner = scroller.querySelector(".scroller__inner");
        const scrollerContent = Array.from(scrollerInner.children);

        scrollerContent.forEach((item) => {
          const duplicatedItem = item.cloneNode(true);
          duplicatedItem.setAttribute("aria-hidden", true);
          scrollerInner.appendChild(duplicatedItem);
        });
      });
>>>>>>> ef200cdc
    }
  },
};
</script>

<style scoped>
@import "@fortawesome/fontawesome-free/css/all.css";

@keyframes slideIn {
  from {
    transform: translateX(-100%);
    opacity: 0;
  }
  to {
    transform: translateX(0);
    opacity: 1;
  }
}

@keyframes fadeIn {
  from {
    opacity: 0;
  }
  to {
    opacity: 1;
  }
}

@keyframes float {
  0% {
    transform: translateY(0) rotateX(0) rotateY(0);
    box-shadow: 0 2px 4px rgba(0, 0, 0, 0.1);
  }
  50% {
    transform: translateY(-10px) rotateX(5deg) rotateY(5deg);
    box-shadow: 0 4px 15px rgba(0, 0, 0, 0.2);
  }
  100% {
    transform: translateY(0) rotateX(0) rotateY(0);
    box-shadow: 0 2px 4px rgba(0, 0, 0, 0.1);
  }
}

.social-proof-testimonials {
  background: linear-gradient(135deg, #1c1c4c, #0077b6);
  color: white;
  padding: 2rem 1rem;
  text-align: center;
}

.socials {
  display: flex;
  justify-content: center;
  flex-wrap: wrap;
  margin-bottom: 2rem;
}

.social-item {
  margin: 0.5rem;
  text-align: center;
  flex: 1 1 20%;
}

.social-item p.description {
  color: white !important;
}

.social-item img {
  height: 50px;
}

.social-item p {
  margin-top: 0.5rem;
}

.testimonials-container {
  overflow: hidden;
  width: 100%;
  margin: 2rem 0;
}

.testimonials-track {
  display: flex;
  transition: transform 0.1s linear; /* Smooth sliding effect */
}

.testimonial-card {
  background: white;
  color: black;
  border-radius: 8px;
  padding: 1rem;
  margin: 0 10px; /* Space between cards */
  box-shadow: 0 2px 4px rgba(0, 0, 0, 0.1);
  width: 300px; /* Fixed width for each card */
  flex-shrink: 0; /* Prevent cards from shrinking */
  text-align: left;
  position: relative;
}

.testimonial-card img.avatar {
  border-radius: 50%;
  width: 50px;
  height: 50px;
  object-fit: cover;
  margin-bottom: 0.5rem;
}

.testimonial-card h3 {
  font-size: 1.2rem;
  margin: 0.5rem 0 0.2rem;
  color: #333;
}

.testimonial-card h4 {
  font-size: 0.9rem;
  color: #666;
  margin-bottom: 0.5rem;
}

.stars {
  color: #ffd700;
  margin: 0.5rem 0;
}

.testimonial-text {
  font-size: 0.9rem;
  color: #555;
  margin-top: 0.5rem;
  line-height: 1.4;
}

.toolkit {
  display: flex;
  justify-content: center;
  flex-wrap: wrap;
  margin-top: 2rem;
}

.toolkit-item {
  background: white;
  color: black;
  border-radius: 8px;
  padding: 1rem;
  margin: 1rem;
  box-shadow: 0 2px 4px rgba(0, 0, 0, 0.1);
  transition: transform 0.3s ease, box-shadow 0.3s ease;
  flex: 1 1 45%;
  max-width: 45%;
  text-align: left;
  cursor: pointer;
}

.toolkit-item:hover {
  transform: translateY(-5px);
  box-shadow: 0 4px 15px rgba(0, 0, 0, 0.2);
}

.toolkit-item i {
  font-size: 2rem;
  color: #0077b6;
  margin-bottom: 0.5rem;
}

.toolkit-item h3 {
  color: #333;
  margin-bottom: 0.5rem;
}

.animate-slideIn {
  animation: slideIn 1s ease-in-out;
}

.animate-fadeIn {
  animation: fadeIn 1s ease-in-out;
}

.animate-float {
  animation: float 5s ease-in-out infinite;
}

.scroller {
  max-width: 100%
}

.scroller__inner {
  padding-block: 1rem;
  display: flex;
  flex-wrap: wrap;
  gap: 1rem;
}

.scroller[data-animated="true"] {
  overflow: hidden;
  -webkit-mask: linear-gradient(
    90deg,
    transparent,
    white 20%,
    white 80%,
    transparent
  );
  mask: linear-gradient(90deg, transparent, white 20%, white 80%, transparent);
}

.scroller[data-animated="true"] .scroller__inner {
  width: max-content;
  flex-wrap: nowrap;
  animation: scroll var(--_animation-duration, 40s)
    var(--_animation-direction, forwards) linear infinite;
}

.scroller[data-direction="right"] {
  --_animation-direction: reverse;
}

.scroller[data-direction="left"] {
  --_animation-direction: forwards;
}

.scroller[data-speed="fast"] {
  --_animation-duration: 20s;
}

.scroller[data-speed="slow"] {
  --_animation-duration: 60s;
}

@keyframes scroll {
  to {
    transform: translate(calc(-50% - 0.5rem));
  }
}

/* general styles */

:root {
  --clr-neutral-100: hsl(0, 0%, 100%);
  --clr-primary-100: hsl(205, 15%, 58%);
  --clr-primary-400: hsl(215, 25%, 27%);
  --clr-primary-800: hsl(217, 33%, 17%);
  --clr-primary-900: hsl(218, 33%, 9%);
}

html {
  color-scheme: dark;
}

body {
  display: grid;
  min-block-size: 100vh;
  place-content: center;
  font-family: system-ui;
  font-size: 1.125rem;
  background-color: var(--clr-primary-800);
}

.tag-list {
  margin: 0;
  padding-inline: 0;
  list-style: none;
}

.tag-list li {
  padding: 1rem;
  background: var(--clr-primary-400);
  border-radius: 0.5rem;
  box-shadow: 0 0.5rem 1rem -0.25rem var(--clr-primary-900);
}

/* Mobile Responsiveness */
@media (max-width: 768px) {
  .social-item,
  .toolkit-item {
    flex: 1 1 100%;
    max-width: 100%;
  }

  .testimonials-track {
    display: flex;
  }

  .testimonial-card {
    width: 250px; /* Smaller card width on mobile */
  }
}
</style><|MERGE_RESOLUTION|>--- conflicted
+++ resolved
@@ -191,15 +191,6 @@
         observer.observe(el);
       });
 
-<<<<<<< HEAD
-    // Start the auto-slide for testimonials
-    this.startAutoSlide();
-  },
-  beforeUnmount() {
-    // Clear the interval when the component is unmounted
-    if (this.slideInterval) {
-      clearInterval(this.slideInterval);
-=======
     const scroller = document.querySelectorAll(".scroller");
     if (!window.matchMedia("(prefers-reduced-motion: reduce)").matches) {
       addAnimation();
@@ -217,7 +208,6 @@
           scrollerInner.appendChild(duplicatedItem);
         });
       });
->>>>>>> ef200cdc
     }
   },
 };
