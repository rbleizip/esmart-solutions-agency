<template>
  <header :class="['navbar', { 'navbar-scrolled': isScrolled }]">
    <div class="navbar-content">
      <img src="@/assets/logo.png" alt="ESmart Logo" class="logo" />

      <ul :class="['main-nav-links', { open: isOpen }]">
        <li>
          <router-link to="#intro">{{ $t("home") }}</router-link>
        </li>
        <li>
          <router-link to="#marketing-assessment">{{
            $t("Assessment")
            }}</router-link>
        </li>
        <li>
          <router-link to="#social-proof">{{
            $t("achievements")
            }}</router-link>
        </li>
        <li class="dropdown">
          <router-link to="#blog">{{ $t("blog") }}</router-link>
          <ul class="dropdown-menu">
            <li>
              <a href="/detailed-blog-1" target="_blank" rel="noopener noreferrer">
                <button>{{ $t("blogPage1") }}</button>
              </a>
            </li>
          </ul>
        </li>
        <li>
          <router-link to="#project">{{ $t("products") }}</router-link>
        </li>
        <li>
          <router-link to="#about-us">{{ $t("About Us") }}</router-link>
        </li>
      </ul>

      <div class="right-nav-items">
        <div class="language-switcher">
          <button @click="switchLanguage('vi')">
            <img src="@/assets/vietnamese-flag.png" alt="Vietnamese" />
          </button>
          <button @click="switchLanguage('en')">
            <img src="@/assets/english-flag.png" alt="English" />
          </button>
        </div>

        <div v-if="!authStore.user" class="sign-in-btn">
          <router-link to="/sign-in" class="sign-in-link">
            {{ $t("signIn") }}
          </router-link>
        </div>
        <div v-else class="user-avatar-wrapper">
          <div class="avatar-dropdown"
            @mouseenter="showDropdown = true"
            @mouseleave="showDropdown = false">
            <img :src="authStore.user.photoURL || defaultAvatar"
            class="user-avatar"
            alt="User Avatar">
            <div v-if="showDropdown" class="dropdown-menu avatar-menu">
              <button @click="handleLogout" class="logout-btn">
                {{ $t("Sign Out") }}
              </button>
            </div>
<<<<<<< HEAD
          </li>
          <!-- <li><router-link to="#intro">Trang chủ</router-link></li> -->
          <li>
            <router-link to="#intro">{{ $t("home") }}</router-link>
          </li>
          <li>
            <router-link to="/creator-ai">{{ $t("aiCreator") }}</router-link>
          </li>
          <li>
            <router-link to="#social-proof">{{
              $t("achievements")
            }}</router-link>
          </li>
          <li class="dropdown">
            <router-link to="#blog">{{ $t("blog") }}</router-link>
            <ul class="dropdown-menu">
              <li>
                <a
                  href="/detailed-blog-1"
                  target="_blank"
                  rel="noopener noreferrer"
                >
                  <button>{{ $t("blogPage1") }}</button>
                </a>
              </li>
            </ul>
          </li>
          <li>
            <router-link to="#project">{{ $t("products") }}</router-link>
          </li>
          <li class="dropdown">
            <router-link to="#about-us">{{ $t("About Us") }}</router-link>
            <ul class="dropdown-menu">
              <li>
                <router-link to="#intro">{{ $t("home") }}</router-link>
              </li>
              <li>
                <router-link to="#social-proof">{{
                  $t("achievements")
                }}</router-link>
              </li>
              <li>
                <router-link to="#process">{{ $t("Process") }}</router-link>
              </li>
              <li>
                <router-link to="#blog">{{ $t("blog") }}</router-link>
              </li>
              <li>
                <router-link to="#project">{{ $t("products") }}</router-link>
              </li>
            </ul>
          </li>
          <li><router-link to="#service"></router-link></li>
        </ul>
      </nav>
=======
          </div>
        </div>
      </div>

>>>>>>> 3d4c19ca
      <div class="burger" @click="toggleMenu">
        <div></div>
        <div></div>
        <div></div>
      </div>
    </div>
  </header>
</template>

<script>
// Script content remains the same
import { useAuthStore } from '@/stores/auth';
import { signOut } from 'firebase/auth';
import { auth } from '@/firebase';

export default {
  name: "NavBar",
  data() {
    return {
      isOpen: false,
      isScrolled: false,
      showDropdown: false, // Controls avatar dropdown visibility
      defaultAvatar: 'https://cdn-icons-png.flaticon.com/512/149/149071.png' // Fallback avatar image
    };
  },
  setup() {
    const authStore = useAuthStore();
    return { authStore };
  },
  methods: {
    toggleMenu() {
      // Toggle needs to target .main-nav-links now
      this.isOpen = !this.isOpen;
    },
    switchLanguage(language) {
      this.$i18n.locale = language;
    },
    goToBlog() {
      this.$router.push({ name: "DetailedBlog1" });
    },
    handleScroll() {
      this.isScrolled = window.scrollY > 0;
    },
    async handleLogout() {
      try {
        await signOut(auth);
        this.$router.push('/sign-in');
      } catch (error) {
        console.error('Logout error:', error);
      }
    }
  },
  mounted() {
    window.addEventListener("scroll", this.handleScroll);
  },
  beforeUnmount() {
    window.removeEventListener("scroll", this.handleScroll);
  },
};
</script>

<style scoped>
/* Keep existing styles, add/modify the following */

.navbar {
  background-color: transparent;
  color: white;
  position: fixed;
  width: 100%;
  top: 0;
  z-index: 1000;
  transition: background-color 0.2s ease, color 0.2s ease;
}

.navbar-scrolled {
  background-color: white;
  color: #333;
  box-shadow: 0 2px 4px rgba(0, 0, 0, 0.1);
}

.navbar-content {
  position: relative;
  display: flex;
  /* Removed justify-content: space-between; */
  align-items: center;
  width: 100%;
  padding: 0 1.5rem; /* Increased padding slightly */
  box-sizing: border-box;
  height: 65px; /* Increased height slightly */
}

.logo {
  height: 45px; /* Adjusted */
  width: auto;
  max-width: 160px; /* Adjusted */
  flex-shrink: 0;
  /* Removed margin-right, handled by nav margin */
}

/* Removed .main-nav container styles */
/* .main-nav { ... } */

/* Styles for the main navigation links list (now direct child) */
.main-nav-links {
  display: flex;
  list-style: none;
  margin: 0;
  padding: 0;
  align-items: center;
  margin-left: auto; /* Push this list and subsequent items to the right */
  margin-right: 1.5rem; /* Space BEFORE the right-nav-items */
}

.main-nav-links li {
  margin: 0 1rem; /* Increased spacing between links */
  cursor: pointer;
  color: inherit;
  font-weight: 600; /* Slightly bolder */
  position: relative;
  white-space: nowrap;
}

.main-nav-links li a {
  text-decoration: none;
  color: inherit;
  display: flex;
  align-items: center;
  justify-content: center;
  height: 100%;
  transition: color 0.2s ease;
  font-size: 1.05rem; /* Increased font size */
  padding: 5px 0; /* Add some vertical padding */
}
.main-nav-links li a:hover,
.main-nav-links li a.router-link-exact-active { /* Style active link */
    color: #00aaff; /* Example hover/active color */
    /* Add underline or other indicator if desired */
    /* border-bottom: 2px solid #00aaff; */
}


/* Styles for the right-side items container */
.right-nav-items {
  display: flex;
  align-items: center;
  flex-shrink: 0;
  /* Removed margin-left */
}

.language-switcher {
  display: flex;
  align-items: center;
  margin-right: 1.5rem; /* Increased space before auth items */
}

.language-switcher button {
  background: none;
  border: none;
  cursor: pointer;
  padding: 0;
  margin: 0 4px; /* Adjusted */
}

.language-switcher img {
  width: 30px; /* Adjusted */
  height: auto;
  display: block;
}
.language-switcher button:hover { opacity: 0.8; }

.sign-in-link {
  text-decoration: none;
  background-color: #275de1;
  color: white !important;
  padding: 7px 15px; /* Adjusted */
  border-radius: 5px; /* Adjusted */
  transition: background-color 0.3s;
  white-space: nowrap;
  font-weight: 500; /* Adjusted */
}
.sign-in-link:hover { background-color: #1a4abd; text-decoration: none; }

.user-avatar-wrapper { position: relative; }
.user-avatar { width: 40px; height: 40px; border-radius: 50%; cursor: pointer; transition: transform 0.2s; display: block; } /* Increased size */
.user-avatar:hover { transform: scale(1.05); }
.avatar-dropdown { display: inline-block; position: relative; }

.avatar-menu { position: absolute; top: calc(100% + 10px); right: 0; left: auto; transform: translateX(0); width: auto; min-width: 90px; background: white; border-radius: 6px; box-shadow: 0 2px 8px rgba(0,0,0,0.1); padding: 8px 0; text-align: center; opacity: 0; visibility: hidden; transition: all 0.3s ease; z-index: 100; }
.avatar-menu::before { content: ''; position: absolute; top: -5px; right: 10px; left: auto; transform: translateX(0); border-left: 5px solid transparent; border-right: 5px solid transparent; border-bottom: 5px solid white; }
.avatar-dropdown:hover .avatar-menu { opacity: 1; visibility: visible; }

.logout-btn { width: 100%; padding: 7px 14px; background: none; border: none; color: #ff4444; font-size: 1rem; cursor: pointer; transition: background 0.2s; white-space: nowrap; }
.logout-btn:hover { background: #ffeeee; }

/* Burger and Mobile Styles */
.burger { display: none; flex-direction: column; cursor: pointer; flex-shrink: 0; margin-left: 1rem; /* Space from right items */ }
.burger div { width: 25px; height: 3px; background-color: white; margin: 4px; transition: all 0.3s ease; }
.navbar-scrolled .burger div { background-color: #333; }


/* Dropdown Menu Styles */
.dropdown { position: relative; }
.dropdown-menu { display: none; position: absolute; top: 100%; left: 50%; transform: translateX(-50%); background-color: white; box-shadow: 0 8px 16px rgba(0, 0, 0, 0.2); z-index: 1000; list-style: none; padding: 0; margin: 0; min-width: 160px; border-radius: 4px; }
.dropdown-menu li { padding: 0; margin: 0; text-align: center; color: #333; }
.dropdown-menu li button, .dropdown-menu li a { text-decoration: none; color: #333; display: block; padding: 9px 18px; font-size: 1rem; background: none; border: none; width: 100%; cursor: pointer; transition: background-color 0.2s ease; }
.dropdown-menu li button:hover, .dropdown-menu li a:hover { background-color: #f0f0f0; }
.dropdown:hover .dropdown-menu { display: block; }


/* Mobile Styles */
@media (max-width: 992px) { /* Tablet and below */
  /* Target the main links list directly for mobile menu */
  .main-nav-links {
    display: none; /* Hide by default */
    position: absolute;
    top: 65px; /* Position below navbar height */
    left: 0;
    width: 100%;
    background-color: white;
    box-shadow: 0 4px 8px rgba(0, 0, 0, 0.1);
    flex-direction: column; /* Stack vertically */
    padding: 1rem 0;
    margin-left: 0; /* Reset margin */
    margin-right: 0; /* Reset margin */
    transform: translateX(-100%);
    transition: transform 0.3s ease-in-out;
    z-index: 999;
  }

  .main-nav-links.open {
    display: flex; /* Show when open */
    transform: translateX(0); /* Slide in */
  }

  .main-nav-links li {
    margin: 1rem 0;
    text-align: center;
    width: 100%;
    color: #333;
  }
   .main-nav-links li a {
     padding: 0.5rem 0;
     display: block;
     width: 100%;
     color: #333; /* Ensure color for mobile */
     font-size: 1.1rem; /* Slightly larger for mobile tap */
   }
   .main-nav-links li a:hover {
      background-color: #f0f0f0;
      color: #0077b6; /* Example hover color */
   }

  .right-nav-items {
     display: none; /* Hide right items on mobile (or move them into menu) */
  }

  .burger {
    display: flex; /* Show burger */
    margin-left: auto; /* Push burger right */
  }
}

</style><|MERGE_RESOLUTION|>--- conflicted
+++ resolved
@@ -8,20 +8,25 @@
           <router-link to="#intro">{{ $t("home") }}</router-link>
         </li>
         <li>
+          <router-link to="/creator-ai">{{ $t("aiCreator") }}</router-link>
+        </li>
+        <li>
           <router-link to="#marketing-assessment">{{
             $t("Assessment")
-            }}</router-link>
+          }}</router-link>
         </li>
         <li>
-          <router-link to="#social-proof">{{
-            $t("achievements")
-            }}</router-link>
+          <router-link to="#social-proof">{{ $t("achievements") }}</router-link>
         </li>
         <li class="dropdown">
           <router-link to="#blog">{{ $t("blog") }}</router-link>
           <ul class="dropdown-menu">
             <li>
-              <a href="/detailed-blog-1" target="_blank" rel="noopener noreferrer">
+              <a
+                href="/detailed-blog-1"
+                target="_blank"
+                rel="noopener noreferrer"
+              >
                 <button>{{ $t("blogPage1") }}</button>
               </a>
             </li>
@@ -30,8 +35,27 @@
         <li>
           <router-link to="#project">{{ $t("products") }}</router-link>
         </li>
-        <li>
+        <li class="dropdown">
           <router-link to="#about-us">{{ $t("About Us") }}</router-link>
+          <ul class="dropdown-menu">
+            <li>
+              <router-link to="#intro">{{ $t("home") }}</router-link>
+            </li>
+            <li>
+              <router-link to="#social-proof">{{
+                $t("achievements")
+              }}</router-link>
+            </li>
+            <li>
+              <router-link to="#process">{{ $t("Process") }}</router-link>
+            </li>
+            <li>
+              <router-link to="#blog">{{ $t("blog") }}</router-link>
+            </li>
+            <li>
+              <router-link to="#project">{{ $t("products") }}</router-link>
+            </li>
+          </ul>
         </li>
       </ul>
 
@@ -51,79 +75,25 @@
           </router-link>
         </div>
         <div v-else class="user-avatar-wrapper">
-          <div class="avatar-dropdown"
+          <div
+            class="avatar-dropdown"
             @mouseenter="showDropdown = true"
-            @mouseleave="showDropdown = false">
-            <img :src="authStore.user.photoURL || defaultAvatar"
-            class="user-avatar"
-            alt="User Avatar">
+            @mouseleave="showDropdown = false"
+          >
+            <img
+              :src="authStore.user.photoURL || defaultAvatar"
+              class="user-avatar"
+              alt="User Avatar"
+            />
             <div v-if="showDropdown" class="dropdown-menu avatar-menu">
               <button @click="handleLogout" class="logout-btn">
                 {{ $t("Sign Out") }}
               </button>
             </div>
-<<<<<<< HEAD
-          </li>
-          <!-- <li><router-link to="#intro">Trang chủ</router-link></li> -->
-          <li>
-            <router-link to="#intro">{{ $t("home") }}</router-link>
-          </li>
-          <li>
-            <router-link to="/creator-ai">{{ $t("aiCreator") }}</router-link>
-          </li>
-          <li>
-            <router-link to="#social-proof">{{
-              $t("achievements")
-            }}</router-link>
-          </li>
-          <li class="dropdown">
-            <router-link to="#blog">{{ $t("blog") }}</router-link>
-            <ul class="dropdown-menu">
-              <li>
-                <a
-                  href="/detailed-blog-1"
-                  target="_blank"
-                  rel="noopener noreferrer"
-                >
-                  <button>{{ $t("blogPage1") }}</button>
-                </a>
-              </li>
-            </ul>
-          </li>
-          <li>
-            <router-link to="#project">{{ $t("products") }}</router-link>
-          </li>
-          <li class="dropdown">
-            <router-link to="#about-us">{{ $t("About Us") }}</router-link>
-            <ul class="dropdown-menu">
-              <li>
-                <router-link to="#intro">{{ $t("home") }}</router-link>
-              </li>
-              <li>
-                <router-link to="#social-proof">{{
-                  $t("achievements")
-                }}</router-link>
-              </li>
-              <li>
-                <router-link to="#process">{{ $t("Process") }}</router-link>
-              </li>
-              <li>
-                <router-link to="#blog">{{ $t("blog") }}</router-link>
-              </li>
-              <li>
-                <router-link to="#project">{{ $t("products") }}</router-link>
-              </li>
-            </ul>
-          </li>
-          <li><router-link to="#service"></router-link></li>
-        </ul>
-      </nav>
-=======
           </div>
         </div>
       </div>
 
->>>>>>> 3d4c19ca
       <div class="burger" @click="toggleMenu">
         <div></div>
         <div></div>
@@ -135,9 +105,9 @@
 
 <script>
 // Script content remains the same
-import { useAuthStore } from '@/stores/auth';
-import { signOut } from 'firebase/auth';
-import { auth } from '@/firebase';
+import { useAuthStore } from "@/stores/auth";
+import { signOut } from "firebase/auth";
+import { auth } from "@/firebase";
 
 export default {
   name: "NavBar",
@@ -146,7 +116,7 @@
       isOpen: false,
       isScrolled: false,
       showDropdown: false, // Controls avatar dropdown visibility
-      defaultAvatar: 'https://cdn-icons-png.flaticon.com/512/149/149071.png' // Fallback avatar image
+      defaultAvatar: "https://cdn-icons-png.flaticon.com/512/149/149071.png", // Fallback avatar image
     };
   },
   setup() {
@@ -170,11 +140,11 @@
     async handleLogout() {
       try {
         await signOut(auth);
-        this.$router.push('/sign-in');
+        this.$router.push("/sign-in");
       } catch (error) {
-        console.error('Logout error:', error);
+        console.error("Logout error:", error);
       }
-    }
+    },
   },
   mounted() {
     window.addEventListener("scroll", this.handleScroll);
@@ -258,12 +228,12 @@
   padding: 5px 0; /* Add some vertical padding */
 }
 .main-nav-links li a:hover,
-.main-nav-links li a.router-link-exact-active { /* Style active link */
-    color: #00aaff; /* Example hover/active color */
-    /* Add underline or other indicator if desired */
-    /* border-bottom: 2px solid #00aaff; */
-}
-
+.main-nav-links li a.router-link-exact-active {
+  /* Style active link */
+  color: #00aaff; /* Example hover/active color */
+  /* Add underline or other indicator if desired */
+  /* border-bottom: 2px solid #00aaff; */
+}
 
 /* Styles for the right-side items container */
 .right-nav-items {
@@ -292,7 +262,9 @@
   height: auto;
   display: block;
 }
-.language-switcher button:hover { opacity: 0.8; }
+.language-switcher button:hover {
+  opacity: 0.8;
+}
 
 .sign-in-link {
   text-decoration: none;
@@ -304,37 +276,147 @@
   white-space: nowrap;
   font-weight: 500; /* Adjusted */
 }
-.sign-in-link:hover { background-color: #1a4abd; text-decoration: none; }
-
-.user-avatar-wrapper { position: relative; }
-.user-avatar { width: 40px; height: 40px; border-radius: 50%; cursor: pointer; transition: transform 0.2s; display: block; } /* Increased size */
-.user-avatar:hover { transform: scale(1.05); }
-.avatar-dropdown { display: inline-block; position: relative; }
-
-.avatar-menu { position: absolute; top: calc(100% + 10px); right: 0; left: auto; transform: translateX(0); width: auto; min-width: 90px; background: white; border-radius: 6px; box-shadow: 0 2px 8px rgba(0,0,0,0.1); padding: 8px 0; text-align: center; opacity: 0; visibility: hidden; transition: all 0.3s ease; z-index: 100; }
-.avatar-menu::before { content: ''; position: absolute; top: -5px; right: 10px; left: auto; transform: translateX(0); border-left: 5px solid transparent; border-right: 5px solid transparent; border-bottom: 5px solid white; }
-.avatar-dropdown:hover .avatar-menu { opacity: 1; visibility: visible; }
-
-.logout-btn { width: 100%; padding: 7px 14px; background: none; border: none; color: #ff4444; font-size: 1rem; cursor: pointer; transition: background 0.2s; white-space: nowrap; }
-.logout-btn:hover { background: #ffeeee; }
+.sign-in-link:hover {
+  background-color: #1a4abd;
+  text-decoration: none;
+}
+
+.user-avatar-wrapper {
+  position: relative;
+}
+.user-avatar {
+  width: 40px;
+  height: 40px;
+  border-radius: 50%;
+  cursor: pointer;
+  transition: transform 0.2s;
+  display: block;
+} /* Increased size */
+.user-avatar:hover {
+  transform: scale(1.05);
+}
+.avatar-dropdown {
+  display: inline-block;
+  position: relative;
+}
+
+.avatar-menu {
+  position: absolute;
+  top: calc(100% + 10px);
+  right: 0;
+  left: auto;
+  transform: translateX(0);
+  width: auto;
+  min-width: 90px;
+  background: white;
+  border-radius: 6px;
+  box-shadow: 0 2px 8px rgba(0, 0, 0, 0.1);
+  padding: 8px 0;
+  text-align: center;
+  opacity: 0;
+  visibility: hidden;
+  transition: all 0.3s ease;
+  z-index: 100;
+}
+.avatar-menu::before {
+  content: "";
+  position: absolute;
+  top: -5px;
+  right: 10px;
+  left: auto;
+  transform: translateX(0);
+  border-left: 5px solid transparent;
+  border-right: 5px solid transparent;
+  border-bottom: 5px solid white;
+}
+.avatar-dropdown:hover .avatar-menu {
+  opacity: 1;
+  visibility: visible;
+}
+
+.logout-btn {
+  width: 100%;
+  padding: 7px 14px;
+  background: none;
+  border: none;
+  color: #ff4444;
+  font-size: 1rem;
+  cursor: pointer;
+  transition: background 0.2s;
+  white-space: nowrap;
+}
+.logout-btn:hover {
+  background: #ffeeee;
+}
 
 /* Burger and Mobile Styles */
-.burger { display: none; flex-direction: column; cursor: pointer; flex-shrink: 0; margin-left: 1rem; /* Space from right items */ }
-.burger div { width: 25px; height: 3px; background-color: white; margin: 4px; transition: all 0.3s ease; }
-.navbar-scrolled .burger div { background-color: #333; }
-
+.burger {
+  display: none;
+  flex-direction: column;
+  cursor: pointer;
+  flex-shrink: 0;
+  margin-left: 1rem; /* Space from right items */
+}
+.burger div {
+  width: 25px;
+  height: 3px;
+  background-color: white;
+  margin: 4px;
+  transition: all 0.3s ease;
+}
+.navbar-scrolled .burger div {
+  background-color: #333;
+}
 
 /* Dropdown Menu Styles */
-.dropdown { position: relative; }
-.dropdown-menu { display: none; position: absolute; top: 100%; left: 50%; transform: translateX(-50%); background-color: white; box-shadow: 0 8px 16px rgba(0, 0, 0, 0.2); z-index: 1000; list-style: none; padding: 0; margin: 0; min-width: 160px; border-radius: 4px; }
-.dropdown-menu li { padding: 0; margin: 0; text-align: center; color: #333; }
-.dropdown-menu li button, .dropdown-menu li a { text-decoration: none; color: #333; display: block; padding: 9px 18px; font-size: 1rem; background: none; border: none; width: 100%; cursor: pointer; transition: background-color 0.2s ease; }
-.dropdown-menu li button:hover, .dropdown-menu li a:hover { background-color: #f0f0f0; }
-.dropdown:hover .dropdown-menu { display: block; }
-
+.dropdown {
+  position: relative;
+}
+.dropdown-menu {
+  display: none;
+  position: absolute;
+  top: 100%;
+  left: 50%;
+  transform: translateX(-50%);
+  background-color: white;
+  box-shadow: 0 8px 16px rgba(0, 0, 0, 0.2);
+  z-index: 1000;
+  list-style: none;
+  padding: 0;
+  margin: 0;
+  min-width: 160px;
+  border-radius: 4px;
+}
+.dropdown-menu li {
+  padding: 0;
+  margin: 0;
+  text-align: center;
+  color: #333;
+}
+.dropdown-menu li button,
+.dropdown-menu li a {
+  text-decoration: none;
+  color: #333;
+  display: block;
+  padding: 9px 18px;
+  font-size: 1rem;
+  background: none;
+  border: none;
+  width: 100%;
+  cursor: pointer;
+  transition: background-color 0.2s ease;
+}
+.dropdown-menu li button:hover,
+.dropdown-menu li a:hover {
+  background-color: #f0f0f0;
+}
+.dropdown:hover .dropdown-menu {
+  display: block;
+}
 
 /* Mobile Styles */
-@media (max-width: 992px) { /* Tablet and below */
+@media (max-width: 992px) {
+  /* Tablet and below */
   /* Target the main links list directly for mobile menu */
   .main-nav-links {
     display: none; /* Hide by default */
@@ -364,20 +446,20 @@
     width: 100%;
     color: #333;
   }
-   .main-nav-links li a {
-     padding: 0.5rem 0;
-     display: block;
-     width: 100%;
-     color: #333; /* Ensure color for mobile */
-     font-size: 1.1rem; /* Slightly larger for mobile tap */
-   }
-   .main-nav-links li a:hover {
-      background-color: #f0f0f0;
-      color: #0077b6; /* Example hover color */
-   }
+  .main-nav-links li a {
+    padding: 0.5rem 0;
+    display: block;
+    width: 100%;
+    color: #333; /* Ensure color for mobile */
+    font-size: 1.1rem; /* Slightly larger for mobile tap */
+  }
+  .main-nav-links li a:hover {
+    background-color: #f0f0f0;
+    color: #0077b6; /* Example hover color */
+  }
 
   .right-nav-items {
-     display: none; /* Hide right items on mobile (or move them into menu) */
+    display: none; /* Hide right items on mobile (or move them into menu) */
   }
 
   .burger {
@@ -385,5 +467,4 @@
     margin-left: auto; /* Push burger right */
   }
 }
-
 </style>