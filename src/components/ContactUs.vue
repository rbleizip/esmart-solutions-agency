--- conflicted
+++ resolved
@@ -1,32 +1,5 @@
 <template>
   <section class="contact-us">
-<<<<<<< HEAD
-    <!-- Remove the "Our Process" section -->
-    <!-- Previously: <h2>{{ $t("contactUs.process.title") }}</h2> and the process-container div -->
-
-    <!-- Keep the Testimonial Quote section -->
-    <testimonial-quote />
-
-    <h2>{{ $t("contactUs.contact.title") }}</h2>
-    <div class="contact-card">
-      <h3>{{ $t("contactUs.general.title") }}</h3>
-      <p>{{ $t("contactUs.general.description") }}</p>
-      <form>
-        <input type="text" :placeholder="$t('contactUs.general.form.name')" />
-        <input type="email" :placeholder="$t('contactUs.general.form.email')" />
-        <select>
-          <option>{{ $t("contactUs.general.form.option") }}</option>
-        </select>
-        <button type="submit">{{ $t("contactUs.general.form.submit") }}</button>
-      </form>
-    </div>
-    <div class="contact-card">
-      <h3>{{ $t("contactUs.support.title") }}</h3>
-      <p>{{ $t("contactUs.support.description") }}</p>
-      <button class="chat-button">
-        {{ $t("contactUs.support.button") }}
-      </button>
-=======
     <h2>{{ $t("contactUs.title") }}</h2>
     <div class="contact-container">
       <div class="contact-card">
@@ -74,25 +47,11 @@
           {{ $t("contactUs.support.button") }}
         </v-btn>
       </div>
->>>>>>> ef200cdc
     </div>
   </section>
 </template>
 
 <script>
-<<<<<<< HEAD
-import TestimonialQuote from "./TestimonialQuote.vue"; // Import the new component
-
-export default {
-  name: "ContactUs",
-  components: {
-    TestimonialQuote, // Register the component
-  },
-};
-</script>
-
-<style scoped>
-=======
 import { ref } from 'vue'; // Import ref for Composition API
 
 export default {
@@ -152,12 +111,9 @@
 
 <style>
 /* Styles remain largely the same, but adjust margins/padding if needed */
->>>>>>> ef200cdc
 .contact-us {
   padding: 2rem 1rem;
   text-align: center;
-<<<<<<< HEAD
-=======
   box-shadow: 0 0 20px rgba(0, 0, 0, 0.1);
 }
 
@@ -166,76 +122,29 @@
   justify-content: center;
   flex-wrap: wrap;
   gap: 1rem; /* Use gap for spacing */
->>>>>>> ef200cdc
 }
 
 /* Remove styles for process-container and process-card since they're no longer used */
 .contact-card {
-<<<<<<< HEAD
-  background: #f5f5f5;
-  border-radius: 8px;
-  padding: 1rem;
-  margin: 1rem;
-=======
   background: white;
   border-radius: 12px;
   padding: 1.5rem;
   box-shadow: 0 2px 8px rgba(0, 0, 0, 0.1);
   transition: transform 0.3s ease, box-shadow 0.3s ease;
->>>>>>> ef200cdc
   flex: 1 1 45%;
   max-width: 45%;
   min-width: 300px; /* Ensure cards don't get too small */
   text-align: left;
-<<<<<<< HEAD
-=======
 }
 
 .contact-card:hover {
   transform: translateY(-8px);
   box-shadow: 0 8px 20px rgba(0, 0, 0, 0.2);
->>>>>>> ef200cdc
 }
 
 /* Remove default form styling if needed, rely on Vuetify */
 /* .contact-card form { } */
 
-<<<<<<< HEAD
-.contact-card input,
-.contact-card select {
-  margin: 0.5rem 0;
-  padding: 0.5rem;
-  border: 1px solid #ccc;
-  border-radius: 4px;
-}
-
-.contact-card button {
-  background: #0077b6;
-  color: white;
-  border: none;
-  padding: 0.5rem;
-  border-radius: 4px;
-  cursor: pointer;
-  margin-top: 0.5rem;
-}
-
-.contact-card button:hover {
-  background: #005f8d;
-}
-
-.chat-button {
-  background: #0077b6;
-  color: white;
-  border: none;
-  padding: 0.5rem 1rem;
-  border-radius: 4px;
-  cursor: pointer;
-}
-
-.chat-button:hover {
-  background: #005f8d;
-}
-=======
 /* Adjust button styling if using v-btn */
 .submit-button.v-btn {
   /* Use !important cautiously if needed */
@@ -251,7 +160,6 @@
   margin-bottom: 1rem !important; /* Match original spacing */
 }
 
->>>>>>> ef200cdc
 
 @media (max-width: 768px) {
   .contact-card {
