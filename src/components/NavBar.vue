<template>
  <header :class="['navbar', { 'navbar-scrolled': isScrolled }]">
    <div class="navbar-content">
      <router-link to="#intro" class="logo-link">
<<<<<<< HEAD
  <img src="@/assets/logo.png" alt="ESmart Logo" class="logo" />
</router-link>

      <ul :class="['main-nav-links', { open: isOpen }]">
        <li>
          <router-link to="/#intro" @click="toggleMenu">{{ $t("home") }}</router-link>
=======
        <img src="@/assets/logo.png" alt="ESmart Logo" class="logo" />
      </router-link>

      <ul :class="['main-nav-links', { open: isOpen }]">
        <li>
          <router-link to="#intro" @click="toggleMenu">{{ $t("home") }}</router-link>
>>>>>>> b5cf40ce
        </li>
        <li>
          <router-link to="/creator-ai" @click="toggleMenu">{{ $t("aiCreator") }}</router-link>
        </li>
        <li>
<<<<<<< HEAD
          <router-link to="/#marketing-assessment" @click="toggleMenu">{{
=======
          <router-link to="#marketing-assessment" @click="toggleMenu">{{
>>>>>>> b5cf40ce
            $t("assessment")
          }}</router-link>
        </li>
        <li>
<<<<<<< HEAD
          <router-link to="/#social-proof" @click="toggleMenu">{{ $t("achievements") }}</router-link>
        </li>
        <li class="dropdown">
          <router-link to="/#blog" @click="toggleMenu">{{ $t("blog") }}</router-link>
          <ul class="dropdown-menu">
            <li>
              <a
                href="/detailed-blog-1"
                target="_blank"
                rel="noopener noreferrer"
              >
                <button>{{ $t("blogPage1") }}</button>
              </a>
            </li>
          </ul>
        </li>
        <li>
          <router-link to="/#project" @click="toggleMenu">{{ $t("products") }}</router-link>
        </li>
        <li class="dropdown">
          <router-link to="/#about-us" @click="toggleMenu">{{ $t("AboutUs.title") }}</router-link>
          <ul class="dropdown-menu">
            <li>
              <router-link to="/#intro" @click="toggleMenu">{{ $t("home") }}</router-link>
            </li>
            <li>
              <router-link to="/#social-proof" @click="toggleMenu">{{
=======
          <router-link to="#social-proof" @click="toggleMenu">{{ $t("achievements") }}</router-link>
        </li>
        <li class="dropdown">
          <router-link to="/detailed-blog-1" target="_blank" rel="noopener noreferrer">
            <button>
              {{ $t("Blog") }}
            </button>
          </router-link>
        </li>
        <li>
          <router-link to="#project" @click="toggleMenu">{{ $t("products") }}</router-link>
        </li>
        <li class="dropdown">
          <router-link to="#about-us" @click="toggleMenu">{{ $t("About Us") }}</router-link>
          <ul class="dropdown-menu">
            <li>
              <router-link to="#intro" @click="toggleMenu">{{ $t("home") }}</router-link>
            </li>
            <li>
              <router-link to="#social-proof" @click="toggleMenu">{{
>>>>>>> b5cf40ce
                $t("achievements")
              }}</router-link>
            </li>
            <li>
<<<<<<< HEAD
              <router-link to="/#process" @click="toggleMenu">{{ $t("Process") }}</router-link>
            </li>
            <li>
              <router-link to="/#blog" @click="toggleMenu">{{ $t("blog") }}</router-link>
            </li>
            <li>
              <router-link to="/#project" @click="toggleMenu">{{ $t("products") }}</router-link>
            </li>
            <li>
              <router-link to="/contact" @click="toggleMenu">{{ $t("contactUs.title") }}</router-link>
            </li>
          </ul>
        </li>
        <!-- Add right-nav-items into the menu for when scrolled -->
        
        
      </ul>

      <div class="right-nav-items" :class="{ 'hidden-on-scroll': isScrolled }">
        <div class="language-switcher">
          <button @click="switchLanguage('vi')">
            <img src="@/assets/vietnamese-flag.png" alt="Vietnamese" />
          </button>
          <button @click="switchLanguage('en')">
            <img src="@/assets/english-flag.png" alt="English" />
          </button>
        </div>

        <div v-if="!authStore.user" class="sign-in-btn">
          <router-link to="/sign-in" class="sign-in-link">
            {{ $t("signIn") }}
          </router-link>
        </div>
        <div v-else class="user-avatar-wrapper">
  <div
    class="avatar-dropdown"
    @mouseenter="!isMobile && (showDropdown = true)"
    @mouseleave="!isMobile && (showDropdown = false)"
    @click="isMobile && (showDropdown = !showDropdown)"
  >
    <img
      :src="authStore.user.photoURL || defaultAvatar"
      class="user-avatar"
      @error="handleImageError"
    />
    <transition name="fade">
      <div 
        v-if="showDropdown"
        class="avatar-menu"
        v-click-outside="() => showDropdown = false"
      >
        <button @click="handleLogout" class="logout-btn">
          {{ $t("Sign Out") }}
        </button>
      </div>
    </transition>
  </div>
</div>
      </div>
=======
              <router-link to="#process" @click="toggleMenu">{{ $t("Process") }}</router-link>
            </li>
            <li>
              <router-link to="#blog" @click="toggleMenu">{{ $t("blog") }}</router-link>
            </li>
            <li>
              <router-link to="#project" @click="toggleMenu">{{ $t("products") }}</router-link>
            </li>
          </ul>
        </li>
        <!-- Moved language switcher and sign-in into the toggle menu -->
        <li class="language-switcher-item">
          <div class="language-switcher">
            <button @click="switchLanguage('vi')">
              <img src="@/assets/vietnamese-flag.png" alt="Vietnamese" />
            </button>
            <button @click="switchLanguage('en')">
              <img src="@/assets/english-flag.png" alt="English" />
            </button>
          </div>
        </li>
        <li v-if="!authStore.user" class="sign-in-item">
          <router-link to="/sign-in" class="sign-in-link" @click="toggleMenu">
            {{ $t("signIn") }}
          </router-link>
        </li>
        <li v-else class="user-avatar-wrapper">
          <div class="avatar-dropdown">
            <img
              :src="authStore.user.photoURL || defaultAvatar"
              class="user-avatar"
              @click="toggleDropdown"
              @error="handleImageError"
            />
            <transition name="fade">
              <div v-if="showDropdown" class="avatar-menu" v-click-outside="() => showDropdown = false">
                <button @click="handleLogout" class="logout-btn">
                  {{ $t("Sign Out") }}
                </button>
              </div>
            </transition>
          </div>
        </li>
      </ul>
>>>>>>> b5cf40ce

      <div class="burger" :class="{ 'visible-on-scroll': isScrolled }" @click="toggleMenu">
        <div :class="{ 'burger-line-1': isOpen }"></div>
        <div :class="{ 'burger-line-2': isOpen }"></div>
        <div :class="{ 'burger-line-3': isOpen }"></div>
      </div>
    </div>
  </header>
</template>

<script>
import { useAuthStore } from "@/stores/auth";
import { signOut } from "firebase/auth";
import { auth } from "@/firebase";

export default {
  name: "NavBar",
  data() {
    return {
      isOpen: false,
      isScrolled: false,
      showDropdown: false, // Controls avatar dropdown visibility
      defaultAvatar: 'https://cdn-icons-png.flaticon.com/512/149/149071.png' // Fallback avatar image
    };
  },
  setup() {
    const authStore = useAuthStore();
    return { authStore };
  },
  methods: {
    checkMobile() {
<<<<<<< HEAD
    this.isMobile = window.innerWidth < 992;
  },
=======
      this.isMobile = window.innerWidth < 992;
    },
>>>>>>> b5cf40ce
    toggleMenu() {
      this.isOpen = !this.isOpen;
    },
    toggleDropdown() {
<<<<<<< HEAD
    if (this.isMobile) {
      this.showDropdown = !this.showDropdown;
    }
  },
=======
      if (this.isMobile) {
        this.showDropdown = !this.showDropdown;
      }
    },
>>>>>>> b5cf40ce
    switchLanguage(language) {
      this.$i18n.locale = language;
    },
    goToBlog() {
      this.$router.push({ name: "DetailedBlog1" });
    },
    handleScroll() {
      this.isScrolled = window.scrollY > 0;
      if (this.isScrolled && this.isOpen) {
        this.isOpen = false;
      }
    },
    async handleLogout() {
      try {
        await signOut(auth);
        this.$router.push("/sign-in");
      } catch (error) {
        console.error("Logout error:", error);
      }
    },
    handleImageError(e) {
      e.target.src = this.defaultAvatar;
<<<<<<< HEAD
=======
    },
>>>>>>> b5cf40ce
  },
},
  mounted() {
    window.addEventListener("scroll", this.handleScroll);
    console.log("User data:", this.authStore.user);
<<<<<<< HEAD

=======
>>>>>>> b5cf40ce
  },
  beforeUnmount() {
    window.removeEventListener("scroll", this.handleScroll);
  },
  directives: {
<<<<<<< HEAD
  'click-outside': {
    mounted(el, binding) {
      el.clickOutsideEvent = (event) => {
        if (!el.contains(event.target)) {
          binding.value();
        }
      };
      document.addEventListener('click', el.clickOutsideEvent);
    },
    unmounted(el) {
      document.removeEventListener('click', el.clickOutsideEvent);
    }
  }
},
=======
    'click-outside': {
      mounted(el, binding) {
        el.clickOutsideEvent = (event) => {
          if (!el.contains(event.target)) {
            binding.value();
          }
        };
        document.addEventListener('click', el.clickOutsideEvent);
      },
      unmounted(el) {
        document.removeEventListener('click', el.clickOutsideEvent);
      }
    }
  },
>>>>>>> b5cf40ce
};
</script>

<style scoped>
.navbar {
  background-color: transparent;
  color: white;
  position: fixed;
  width: 100%;
  top: 0;
  z-index: 1000;
  transition: background-color 0.2s ease, color 0.2s ease;
}

.navbar-scrolled {
  background-color: white;
  color: #333;
  box-shadow: 0 2px 4px rgba(0, 0, 0, 0.1);
}

.navbar-content {
  position: relative;
  display: flex;
  align-items: center;
  width: 100%;
  padding: 0 1.5rem;
  box-sizing: border-box;
  height: 65px;
}

.logo {
  height: 45px;
  width: auto;
  max-width: 160px;
  flex-shrink: 0;
}

<<<<<<< HEAD
/* Restore original main-nav-links styles */
=======
>>>>>>> b5cf40ce
.main-nav-links {
  display: flex; /* Restore original display */
  list-style: none;
  margin: 0;
  padding: 0;
  align-items: center;
  margin-left: auto;
  margin-right: 1.5rem;
}

.main-nav-links li {
  margin: 0 1rem;
  cursor: pointer;
  color: inherit;
  font-weight: 600;
  position: relative;
  white-space: nowrap;
}

.main-nav-links li a {
  text-decoration: none;
  color: inherit;
  display: flex;
  align-items: center;
  justify-content: center;
  height: 100%;
  transition: color 0.2s ease;
  font-size: 1.05rem;
  padding: 5px 0;
}

.main-nav-links li a:hover,
.main-nav-links li a.router-link-exact-active {
  color: #00aaff;
}

<<<<<<< HEAD
.right-nav-items {
=======
.language-switcher-item {
>>>>>>> b5cf40ce
  display: flex;
  justify-content: center;
  align-items: center;
<<<<<<< HEAD
  flex-shrink: 0;
=======
  width: auto;
>>>>>>> b5cf40ce
}

.language-switcher {
  display: flex;
  justify-content: center;
  align-items: center;
<<<<<<< HEAD
  margin-right: 1.5rem;
=======
  gap: 8px;
>>>>>>> b5cf40ce
}

.language-switcher button {
  background: none;
  border: none;
  cursor: pointer;
  padding: 0;
<<<<<<< HEAD
  margin: 0 4px;
=======
>>>>>>> b5cf40ce
}

.language-switcher img {
  width: 30px;
  height: auto;
  display: block;
}

.language-switcher button:hover {
  opacity: 0.8;
}

.sign-in-item {
  display: flex;
  align-items: center;
}

.sign-in-link {
  text-decoration: none;
  background-color: #275de1;
  color: white !important;
  padding: 7px 15px;
  border-radius: 5px;
  transition: background-color 0.3s;
  white-space: nowrap;
  font-weight: 500;
}

.sign-in-link:hover {
  background-color: #1a4abd;
  text-decoration: none;
}

.user-avatar-wrapper {
  position: relative;
  padding: 0 5px;
}

.user-avatar {
  width: 40px;
  height: 40px;
  border-radius: 50%;
  cursor: pointer;
  transition: transform 0.2s;
  display: block;
  object-fit: cover;
  box-shadow: 0 2px 4px rgba(0, 0, 0, 0.1);
<<<<<<< HEAD
} /* Increased size */
=======
}

>>>>>>> b5cf40ce
.user-avatar:hover {
  transform: scale(1.05);
}

.avatar-dropdown {
  position: relative;
  display: inline-block;
}

/* Thay thế cả 2 khối .avatar-menu bằng */
.avatar-menu {
  position: absolute;
  top: calc(100% + 5px);
  right: 0;
  min-width: 100px;
  padding: 6px 0 !important;
  right: 50% !important;
  transform: translateX(50%) !important;
  top: calc(100% + 8px) !important;
  background: white;
  border-radius: 4px;
  box-shadow: 0 2px 10px rgba(0,0,0,0.1);
  z-index: 1001;
<<<<<<< HEAD
  /* Reset các thuộc tính nguy hiểm */
=======
>>>>>>> b5cf40ce
  opacity: 1 !important;
  visibility: visible !important;
  display: block !important;
}
<<<<<<< HEAD
.fade-enter-active, .fade-leave-active {
  transition: opacity 0.2s;
}
=======

.fade-enter-active, .fade-leave-active {
  transition: opacity 0.2s;
}

>>>>>>> b5cf40ce
.fade-enter-from, .fade-leave-to {
  opacity: 0;
}

.avatar-menu::before {
  content: "";
  position: absolute;
  top: -5px;
  right: 50% !important;
  left: auto;
  transform: translateX(50%) !important;
  border-left: 5px solid transparent;
  border-right: 5px solid transparent;
  border-bottom: 5px solid white;
}
<<<<<<< HEAD

.avatar-dropdown:hover .avatar-menu {
  opacity: 1;
  visibility: visible;
}
=======
>>>>>>> b5cf40ce

.logout-btn {
  width: auto;
  padding: 6px 12px;
  margin: 0 auto;
  border-radius: 4px;
  background: none;
  border: none;
  color: #ff4444;
  font-size: 1rem;
  cursor: pointer;
  transition: background 0.2s;
  white-space: nowrap;
}

.logout-btn:hover {
  background: #ffeeee;
}

.burger {
  display: none;
  flex-direction: column;
  cursor: pointer;
  flex-shrink: 0;
  margin-left: 1rem;
}

.burger.visible-on-scroll {
  display: flex;
  margin-left: auto;
}

.burger div {
  width: 25px;
  height: 3px;
  background-color: white;
  margin: 4px;
  transition: all 0.3s ease;
}

.navbar-scrolled .burger div {
  background-color: #333;
}

.burger-line-1 {
  transform: rotate(45deg) translate(5px, 5px);
}

.burger-line-2 {
  opacity: 0;
}

.burger-line-3 {
  transform: rotate(-45deg) translate(5px, -5px);
}

.dropdown {
  position: relative;
}

.dropdown-menu {
  display: none;
  position: absolute;
  top: 100%;
  left: 50%;
  transform: translateX(-50%);
  background-color: white;
  box-shadow: 0 8px 16px rgba(0, 0, 0, 0.2);
  z-index: 1000;
  list-style: none;
  padding: 0;
  margin: 0;
  min-width: 160px;
  border-radius: 4px;
}

.dropdown-menu li {
  padding: 0;
  margin: 0;
  text-align: center;
  color: #333;
}

.dropdown-menu li button,
.dropdown-menu li a {
  text-decoration: none;
  color: #333;
  display: block;
  padding: 9px 18px;
  font-size: 1rem;
  background: none;
  border: none;
  width: 100%;
  cursor: pointer;
  transition: background-color 0.2s ease;
}

.dropdown-menu li button:hover,
.dropdown-menu li a:hover {
  background-color: #f0f0f0;
}

.dropdown:hover .dropdown-menu {
  display: block;
}

<<<<<<< HEAD
.mobile-right-nav {
  display: flex;
  justify-content: center;
  align-items: center;
  width: 100%;
}

.mobile-right-nav .language-switcher {
  margin-right: 0;
}

.mobile-right-nav .sign-in-link {
  background-color: #275de1;
  color: white !important;
  padding: 7px 15px;
  border-radius: 5px;
  transition: background-color 0.3s;
}

.mobile-right-nav .sign-in-link:hover {
  background-color: #1a4abd;
}

/* When scrolled, hide the nav links and show the toggle menu */
=======
>>>>>>> b5cf40ce
.navbar-scrolled .main-nav-links {
  display: none;
  position: fixed;
  top: 65px;
<<<<<<< HEAD
  right: 0;
  background-color: #1e3a8a;
  width: 200px;
=======
  right: -1.5rem; /* Adjusted to offset the 1.5rem padding of navbar-content */
  background-color: #1e3a8a;
  width: 200px; /* Kept the width at 200px as desired */
>>>>>>> b5cf40ce
  height: 100vh;
  flex-direction: column;
  padding: 1rem;
  box-shadow: -2px 0 5px rgba(0, 0, 0, 0.2);
  transition: transform 0.3s ease-in-out;
  transform: translateX(100%);
  z-index: 999;
}

.navbar-scrolled .main-nav-links.open {
  display: flex;
  transform: translateX(0);
}

.navbar-scrolled .main-nav-links li {
  margin: 1rem 0;
  text-align: center;
  width: 100%;
  color: white;
}

.navbar-scrolled .main-nav-links li a {
  padding: 0.5rem 0;
  display: block;
  width: 100%;
  color: white;
  font-size: 1.1rem;
  text-decoration: none;
}

.navbar-scrolled .main-nav-links li a:hover,
.navbar-scrolled .main-nav-links li a.router-link-exact-active {
  color: #60a5fa;
}

<<<<<<< HEAD
.hidden-on-scroll {
  display: none;
}

/* Original mobile styles (before scrolling) */
=======
>>>>>>> b5cf40ce
@media (max-width: 992px) {
  .main-nav-links {
    display: none;
    position: absolute;
    top: 65px;
    left: 0;
    width: 100%;
    background-color: white;
    box-shadow: 0 4px 8px rgba(0, 0, 0, 0.1);
    flex-direction: column;
    padding: 1rem 0;
    margin-left: 0;
    margin-right: 0;
    transform: translateX(-100%);
    transition: transform 0.3s ease-in-out;
    z-index: 999;
  }

  .main-nav-links.open {
    display: flex;
    transform: translateX(0);
  }

  .main-nav-links li {
    margin: 1rem 0;
    text-align: center;
    width: 100%;
    color: #333;
  }

  .main-nav-links li a {
    padding: 0.5rem 0;
    display: block;
    width: 100%;
    color: #333;
    font-size: 1.1rem;
  }

  .main-nav-links li a:hover {
    background-color: #f0f0f0;
    color: #0077b6;
<<<<<<< HEAD
  }

  .right-nav-items {
    display: none;
=======
  }

  .language-switcher-item, .sign-in-item, .user-avatar-wrapper {
    justify-content: center;
  }

  .language-switcher {
    justify-content: center;
    gap: 8px;
>>>>>>> b5cf40ce
  }

  .burger {
    display: flex;
    margin-left: auto;
  }
}
</style><|MERGE_RESOLUTION|>--- conflicted
+++ resolved
@@ -1,52 +1,31 @@
 <template>
   <header :class="['navbar', { 'navbar-scrolled': isScrolled }]">
     <div class="navbar-content">
-      <router-link to="#intro" class="logo-link">
-<<<<<<< HEAD
-  <img src="@/assets/logo.png" alt="ESmart Logo" class="logo" />
-</router-link>
+      <router-link to="/#intro" class="logo-link">
+        <img src="@/assets/logo.png" alt="ESmart Logo" class="logo" />
+      </router-link>
 
       <ul :class="['main-nav-links', { open: isOpen }]">
         <li>
           <router-link to="/#intro" @click="toggleMenu">{{ $t("home") }}</router-link>
-=======
-        <img src="@/assets/logo.png" alt="ESmart Logo" class="logo" />
-      </router-link>
-
-      <ul :class="['main-nav-links', { open: isOpen }]">
-        <li>
-          <router-link to="#intro" @click="toggleMenu">{{ $t("home") }}</router-link>
->>>>>>> b5cf40ce
         </li>
         <li>
           <router-link to="/creator-ai" @click="toggleMenu">{{ $t("aiCreator") }}</router-link>
         </li>
         <li>
-<<<<<<< HEAD
           <router-link to="/#marketing-assessment" @click="toggleMenu">{{
-=======
-          <router-link to="#marketing-assessment" @click="toggleMenu">{{
->>>>>>> b5cf40ce
             $t("assessment")
           }}</router-link>
         </li>
         <li>
-<<<<<<< HEAD
           <router-link to="/#social-proof" @click="toggleMenu">{{ $t("achievements") }}</router-link>
         </li>
         <li class="dropdown">
-          <router-link to="/#blog" @click="toggleMenu">{{ $t("blog") }}</router-link>
-          <ul class="dropdown-menu">
-            <li>
-              <a
-                href="/detailed-blog-1"
-                target="_blank"
-                rel="noopener noreferrer"
-              >
-                <button>{{ $t("blogPage1") }}</button>
-              </a>
-            </li>
-          </ul>
+          <router-link to="/detailed-blog-1" target="_blank" rel="noopener noreferrer">
+            <button>
+              {{ $t("Blog") }}
+            </button>
+          </router-link>
         </li>
         <li>
           <router-link to="/#project" @click="toggleMenu">{{ $t("products") }}</router-link>
@@ -59,33 +38,10 @@
             </li>
             <li>
               <router-link to="/#social-proof" @click="toggleMenu">{{
-=======
-          <router-link to="#social-proof" @click="toggleMenu">{{ $t("achievements") }}</router-link>
-        </li>
-        <li class="dropdown">
-          <router-link to="/detailed-blog-1" target="_blank" rel="noopener noreferrer">
-            <button>
-              {{ $t("Blog") }}
-            </button>
-          </router-link>
-        </li>
-        <li>
-          <router-link to="#project" @click="toggleMenu">{{ $t("products") }}</router-link>
-        </li>
-        <li class="dropdown">
-          <router-link to="#about-us" @click="toggleMenu">{{ $t("About Us") }}</router-link>
-          <ul class="dropdown-menu">
-            <li>
-              <router-link to="#intro" @click="toggleMenu">{{ $t("home") }}</router-link>
-            </li>
-            <li>
-              <router-link to="#social-proof" @click="toggleMenu">{{
->>>>>>> b5cf40ce
                 $t("achievements")
               }}</router-link>
             </li>
             <li>
-<<<<<<< HEAD
               <router-link to="/#process" @click="toggleMenu">{{ $t("Process") }}</router-link>
             </li>
             <li>
@@ -96,63 +52,6 @@
             </li>
             <li>
               <router-link to="/contact" @click="toggleMenu">{{ $t("contactUs.title") }}</router-link>
-            </li>
-          </ul>
-        </li>
-        <!-- Add right-nav-items into the menu for when scrolled -->
-        
-        
-      </ul>
-
-      <div class="right-nav-items" :class="{ 'hidden-on-scroll': isScrolled }">
-        <div class="language-switcher">
-          <button @click="switchLanguage('vi')">
-            <img src="@/assets/vietnamese-flag.png" alt="Vietnamese" />
-          </button>
-          <button @click="switchLanguage('en')">
-            <img src="@/assets/english-flag.png" alt="English" />
-          </button>
-        </div>
-
-        <div v-if="!authStore.user" class="sign-in-btn">
-          <router-link to="/sign-in" class="sign-in-link">
-            {{ $t("signIn") }}
-          </router-link>
-        </div>
-        <div v-else class="user-avatar-wrapper">
-  <div
-    class="avatar-dropdown"
-    @mouseenter="!isMobile && (showDropdown = true)"
-    @mouseleave="!isMobile && (showDropdown = false)"
-    @click="isMobile && (showDropdown = !showDropdown)"
-  >
-    <img
-      :src="authStore.user.photoURL || defaultAvatar"
-      class="user-avatar"
-      @error="handleImageError"
-    />
-    <transition name="fade">
-      <div 
-        v-if="showDropdown"
-        class="avatar-menu"
-        v-click-outside="() => showDropdown = false"
-      >
-        <button @click="handleLogout" class="logout-btn">
-          {{ $t("Sign Out") }}
-        </button>
-      </div>
-    </transition>
-  </div>
-</div>
-      </div>
-=======
-              <router-link to="#process" @click="toggleMenu">{{ $t("Process") }}</router-link>
-            </li>
-            <li>
-              <router-link to="#blog" @click="toggleMenu">{{ $t("blog") }}</router-link>
-            </li>
-            <li>
-              <router-link to="#project" @click="toggleMenu">{{ $t("products") }}</router-link>
             </li>
           </ul>
         </li>
@@ -190,7 +89,6 @@
           </div>
         </li>
       </ul>
->>>>>>> b5cf40ce
 
       <div class="burger" :class="{ 'visible-on-scroll': isScrolled }" @click="toggleMenu">
         <div :class="{ 'burger-line-1': isOpen }"></div>
@@ -222,28 +120,16 @@
   },
   methods: {
     checkMobile() {
-<<<<<<< HEAD
-    this.isMobile = window.innerWidth < 992;
-  },
-=======
       this.isMobile = window.innerWidth < 992;
     },
->>>>>>> b5cf40ce
     toggleMenu() {
       this.isOpen = !this.isOpen;
     },
     toggleDropdown() {
-<<<<<<< HEAD
-    if (this.isMobile) {
-      this.showDropdown = !this.showDropdown;
-    }
-  },
-=======
       if (this.isMobile) {
         this.showDropdown = !this.showDropdown;
       }
     },
->>>>>>> b5cf40ce
     switchLanguage(language) {
       this.$i18n.locale = language;
     },
@@ -266,40 +152,16 @@
     },
     handleImageError(e) {
       e.target.src = this.defaultAvatar;
-<<<<<<< HEAD
-=======
-    },
->>>>>>> b5cf40ce
+    },
   },
-},
   mounted() {
     window.addEventListener("scroll", this.handleScroll);
     console.log("User data:", this.authStore.user);
-<<<<<<< HEAD
-
-=======
->>>>>>> b5cf40ce
   },
   beforeUnmount() {
     window.removeEventListener("scroll", this.handleScroll);
   },
   directives: {
-<<<<<<< HEAD
-  'click-outside': {
-    mounted(el, binding) {
-      el.clickOutsideEvent = (event) => {
-        if (!el.contains(event.target)) {
-          binding.value();
-        }
-      };
-      document.addEventListener('click', el.clickOutsideEvent);
-    },
-    unmounted(el) {
-      document.removeEventListener('click', el.clickOutsideEvent);
-    }
-  }
-},
-=======
     'click-outside': {
       mounted(el, binding) {
         el.clickOutsideEvent = (event) => {
@@ -314,7 +176,6 @@
       }
     }
   },
->>>>>>> b5cf40ce
 };
 </script>
 
@@ -352,10 +213,6 @@
   flex-shrink: 0;
 }
 
-<<<<<<< HEAD
-/* Restore original main-nav-links styles */
-=======
->>>>>>> b5cf40ce
 .main-nav-links {
   display: flex; /* Restore original display */
   list-style: none;
@@ -392,30 +249,18 @@
   color: #00aaff;
 }
 
-<<<<<<< HEAD
-.right-nav-items {
-=======
 .language-switcher-item {
->>>>>>> b5cf40ce
   display: flex;
   justify-content: center;
   align-items: center;
-<<<<<<< HEAD
-  flex-shrink: 0;
-=======
   width: auto;
->>>>>>> b5cf40ce
 }
 
 .language-switcher {
   display: flex;
   justify-content: center;
   align-items: center;
-<<<<<<< HEAD
-  margin-right: 1.5rem;
-=======
   gap: 8px;
->>>>>>> b5cf40ce
 }
 
 .language-switcher button {
@@ -423,10 +268,6 @@
   border: none;
   cursor: pointer;
   padding: 0;
-<<<<<<< HEAD
-  margin: 0 4px;
-=======
->>>>>>> b5cf40ce
 }
 
 .language-switcher img {
@@ -474,12 +315,8 @@
   display: block;
   object-fit: cover;
   box-shadow: 0 2px 4px rgba(0, 0, 0, 0.1);
-<<<<<<< HEAD
-} /* Increased size */
-=======
-}
-
->>>>>>> b5cf40ce
+}
+
 .user-avatar:hover {
   transform: scale(1.05);
 }
@@ -503,25 +340,15 @@
   border-radius: 4px;
   box-shadow: 0 2px 10px rgba(0,0,0,0.1);
   z-index: 1001;
-<<<<<<< HEAD
-  /* Reset các thuộc tính nguy hiểm */
-=======
->>>>>>> b5cf40ce
   opacity: 1 !important;
   visibility: visible !important;
   display: block !important;
 }
-<<<<<<< HEAD
+
 .fade-enter-active, .fade-leave-active {
   transition: opacity 0.2s;
 }
-=======
-
-.fade-enter-active, .fade-leave-active {
-  transition: opacity 0.2s;
-}
-
->>>>>>> b5cf40ce
+
 .fade-enter-from, .fade-leave-to {
   opacity: 0;
 }
@@ -537,14 +364,6 @@
   border-right: 5px solid transparent;
   border-bottom: 5px solid white;
 }
-<<<<<<< HEAD
-
-.avatar-dropdown:hover .avatar-menu {
-  opacity: 1;
-  visibility: visible;
-}
-=======
->>>>>>> b5cf40ce
 
 .logout-btn {
   width: auto;
@@ -651,46 +470,13 @@
   display: block;
 }
 
-<<<<<<< HEAD
-.mobile-right-nav {
-  display: flex;
-  justify-content: center;
-  align-items: center;
-  width: 100%;
-}
-
-.mobile-right-nav .language-switcher {
-  margin-right: 0;
-}
-
-.mobile-right-nav .sign-in-link {
-  background-color: #275de1;
-  color: white !important;
-  padding: 7px 15px;
-  border-radius: 5px;
-  transition: background-color 0.3s;
-}
-
-.mobile-right-nav .sign-in-link:hover {
-  background-color: #1a4abd;
-}
-
-/* When scrolled, hide the nav links and show the toggle menu */
-=======
->>>>>>> b5cf40ce
 .navbar-scrolled .main-nav-links {
   display: none;
   position: fixed;
   top: 65px;
-<<<<<<< HEAD
-  right: 0;
-  background-color: #1e3a8a;
-  width: 200px;
-=======
   right: -1.5rem; /* Adjusted to offset the 1.5rem padding of navbar-content */
   background-color: #1e3a8a;
   width: 200px; /* Kept the width at 200px as desired */
->>>>>>> b5cf40ce
   height: 100vh;
   flex-direction: column;
   padding: 1rem;
@@ -726,14 +512,6 @@
   color: #60a5fa;
 }
 
-<<<<<<< HEAD
-.hidden-on-scroll {
-  display: none;
-}
-
-/* Original mobile styles (before scrolling) */
-=======
->>>>>>> b5cf40ce
 @media (max-width: 992px) {
   .main-nav-links {
     display: none;
@@ -775,12 +553,6 @@
   .main-nav-links li a:hover {
     background-color: #f0f0f0;
     color: #0077b6;
-<<<<<<< HEAD
-  }
-
-  .right-nav-items {
-    display: none;
-=======
   }
 
   .language-switcher-item, .sign-in-item, .user-avatar-wrapper {
@@ -790,7 +562,6 @@
   .language-switcher {
     justify-content: center;
     gap: 8px;
->>>>>>> b5cf40ce
   }
 
   .burger {
