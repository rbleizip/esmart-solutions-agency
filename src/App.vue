<template>
  <div id="app">
<<<<<<< HEAD
    <!-- Render Navbar only if the current route is not DetailedBlog1 or EsmartCreatorAI -->
    <Navbar v-if="!isDetailedBlogPage && !isCreatorAIPage" />

    <!-- Render sections only if the current route is not DetailedBlog1 or EsmartCreatorAI -->
    <div v-if="!isDetailedBlogPage && !isCreatorAIPage">
=======
    <!-- Render Navbar only if the current route is not DetailedBlog1 -->
    <Navbar v-if="!isAuthPage && !isDetailedBlogPage" />
    <router-view v-if="shouldShowRouterView"></router-view>
    <!-- Render sections only if the current route is not DetailedBlog1 -->
    <template v-if="shouldShowMainContent">
>>>>>>> 3d4c19ca
      <section id="intro">
        <IntroSection />
      </section>
      <section id="social-proof">
        <SocialProof />
      </section>
      <section id="marketing-assessment">
        <MarketingAssessment />
      </section>
      <section id="features">
        <FeaturesPage />
      </section>
      <section id="process">
        <ProcessInt />
      </section>
      <section id="blog">
        <BlogPost />
      </section>
      <section id="project">
        <Project />
      </section>
      <section id="about-us">
        <AboutUs />
      </section>
      <section id="service">
        <Service />
      </section>
      <section id="questions">
        <Questions />
      </section>
      <section id="chat">
        <Chat />
      </section>
      <section id="contact">
        <ContactUs />
      </section>
    </template>

<<<<<<< HEAD
    <!-- Router view for all routes -->
    <router-view />

    <!-- Render footer only if the current route is not DetailedBlog1 or EsmartCreatorAI -->
    <section id="footer" v-if="!isDetailedBlogPage && !isCreatorAIPage">
      <Footer />
    </section>
=======
    <!-- Router view for all routes, including DetailedBlog1 -->
    <Footer v-if="!isAuthPage && !isDetailedBlogPage" />
>>>>>>> 3d4c19ca
  </div>
</template>

<script>
import Navbar from "./components/NavBar.vue";
import IntroSection from "./components/IntroSection.vue";
import SocialProof from "./components/SocialProof.vue";
import FeaturesPage from "./components/FeaturesPage.vue";
import ProcessInt from "./components/ServiceSection.vue";
import BlogPost from "./components/BlogPost.vue";
import ContactUs from "./components/ContactUs.vue";
import Footer from "./components/FooterBar.vue";
import Service from "./components/ServiceSection.vue";
import Project from "./components/ProjectSection.vue";
import AboutUs from "./components/AboutUs.vue";
import Questions from "./components/Questions.vue";
import Chat from "./components/Chat.vue";
import MarketingAssessment from "./components/MarketingAssessment.vue";

export default {
  name: "App",
  components: {
    Navbar,
    IntroSection,
    MarketingAssessment,
    SocialProof,
    FeaturesPage,
    ProcessInt,
    BlogPost,
    ContactUs,
    Project,
    Footer,
    Service,
    AboutUs,
    Questions,
    Chat,
  },
  computed: {
    isDetailedBlogPage() {
      return this.$route.name === "DetailedBlog1";
    },  
    isAuthPage() {
      return ['SignIn', 'SignUp'].includes(this.$route.name);
    },
<<<<<<< HEAD
    isCreatorAIPage() {
      return this.$route.name === "EsmartCreatorAI";
    },
  },
=======
    shouldShowRouterView() {
      return this.isAuthPage || this.isDetailedBlogPage;
    },
    shouldShowMainContent() {
      return !this.isAuthPage && !this.isDetailedBlogPage;
    }
  }
>>>>>>> 3d4c19ca
};
</script>

<style>
body {
  margin: 0;
  font-family: "Space Grotesk", sans-serif;
  background-color: #f3f4f6;
}
#app {
  text-align: center;
}

section {
  padding: 0; /* Adjust padding for better spacing */
}

.card {
  background: white;
  border-radius: 8px;
  padding: 1rem;
  margin: 1rem;
  box-shadow: 0 2px 4px rgba(0, 0, 0, 0.1);
  transition: transform 0.3s ease, box-shadow 0.3s ease;
}

.card:hover {
  transform: translateY(-5px);
  box-shadow: 0 4px 15px rgba(0, 0, 0, 0.2);
}
</style><|MERGE_RESOLUTION|>--- conflicted
+++ resolved
@@ -1,18 +1,10 @@
 <template>
   <div id="app">
-<<<<<<< HEAD
     <!-- Render Navbar only if the current route is not DetailedBlog1 or EsmartCreatorAI -->
-    <Navbar v-if="!isDetailedBlogPage && !isCreatorAIPage" />
-
+    <Navbar v-if="!isAuthPage && !isDetailedBlogPage && !isCreatorAIPage" />
+    <router-view v-if="shouldShowRouterView"></router-view>
     <!-- Render sections only if the current route is not DetailedBlog1 or EsmartCreatorAI -->
-    <div v-if="!isDetailedBlogPage && !isCreatorAIPage">
-=======
-    <!-- Render Navbar only if the current route is not DetailedBlog1 -->
-    <Navbar v-if="!isAuthPage && !isDetailedBlogPage" />
-    <router-view v-if="shouldShowRouterView"></router-view>
-    <!-- Render sections only if the current route is not DetailedBlog1 -->
-    <template v-if="shouldShowMainContent">
->>>>>>> 3d4c19ca
+    <template v-if="shouldShowMainContent && !isCreatorAIPage">
       <section id="intro">
         <IntroSection />
       </section>
@@ -50,19 +42,12 @@
         <ContactUs />
       </section>
     </template>
-
-<<<<<<< HEAD
-    <!-- Router view for all routes -->
-    <router-view />
-
-    <!-- Render footer only if the current route is not DetailedBlog1 or EsmartCreatorAI -->
-    <section id="footer" v-if="!isDetailedBlogPage && !isCreatorAIPage">
+    <section
+      id="footer"
+      v-if="!isAuthPage && !isDetailedBlogPage && !isCreatorAIPage"
+    >
       <Footer />
     </section>
-=======
-    <!-- Router view for all routes, including DetailedBlog1 -->
-    <Footer v-if="!isAuthPage && !isDetailedBlogPage" />
->>>>>>> 3d4c19ca
   </div>
 </template>
 
@@ -103,24 +88,20 @@
   computed: {
     isDetailedBlogPage() {
       return this.$route.name === "DetailedBlog1";
-    },  
+    },
     isAuthPage() {
-      return ['SignIn', 'SignUp'].includes(this.$route.name);
+      return ["SignIn", "SignUp"].includes(this.$route.name);
     },
-<<<<<<< HEAD
+    shouldShowRouterView() {
+      return this.isAuthPage || this.isDetailedBlogPage;
+    },
     isCreatorAIPage() {
       return this.$route.name === "EsmartCreatorAI";
     },
-  },
-=======
-    shouldShowRouterView() {
-      return this.isAuthPage || this.isDetailedBlogPage;
-    },
     shouldShowMainContent() {
       return !this.isAuthPage && !this.isDetailedBlogPage;
-    }
-  }
->>>>>>> 3d4c19ca
+    },
+  },
 };
 </script>
 
